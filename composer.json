{
    "name":         "phpseclib/bcmath_compat",
    "description":  "PHP 5.x/7.x polyfill for bcmath extension",
    "keywords": [
            "bcmath",
            "math",
            "biginteger",
            "bigdecimal",
            "polyfill"
        ],
    "license":      "MIT",
    "type":         "library",
    "authors": [
            {
                "name":     "Jim Wigginton",
                "email":    "terrafrost@php.net",
                "homepage": "http://phpseclib.sourceforge.net"
            }
        ],
    "support": {
        "issues":   "https://github.com/phpseclib/bcmath_compat/issues",
        "email":    "terrafrost@php.net",
        "source":   "https://github.com/phpseclib/bcmath_compat"
    },
    "require": {
<<<<<<< HEAD
        "phpseclib/phpseclib": "dev-master"
=======
        "phpseclib/phpseclib": ">=2.0.19 <3.0.0"
>>>>>>> f6f03d3a
    },
    "require-dev": {
        "phpunit/phpunit": "^4.8.35|^5.7|^6.0|^9.4",
        "squizlabs/php_codesniffer": "^3.0"
    },
    "suggest": {
        "ext-gmp": "Will enable faster math operations"
    },
    "autoload": {
        "files": ["lib/bcmath.php"],
        "psr-4": {
            "bcmath_compat\\": "src"
        }
    },
    "scripts": {
        "test": "phpunit",
        "check-style": "phpcs src tests",
        "fix-style": "phpcbf src tests"
    },
    "provide": {
      "ext-bcmath": "8.0.0"
    }
}<|MERGE_RESOLUTION|>--- conflicted
+++ resolved
@@ -23,11 +23,7 @@
         "source":   "https://github.com/phpseclib/bcmath_compat"
     },
     "require": {
-<<<<<<< HEAD
         "phpseclib/phpseclib": "dev-master"
-=======
-        "phpseclib/phpseclib": ">=2.0.19 <3.0.0"
->>>>>>> f6f03d3a
     },
     "require-dev": {
         "phpunit/phpunit": "^4.8.35|^5.7|^6.0|^9.4",
