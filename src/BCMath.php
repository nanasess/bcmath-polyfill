--- conflicted
+++ resolved
@@ -58,11 +58,7 @@
      *
      * @throws \ValueError if inputs are not well-formed
      */
-<<<<<<< HEAD
-    private static function validateAndNormalizeInputs(string $num1, string $num2, string $function): array
-=======
     protected static function validateAndNormalizeInputs(string $num1, string $num2): array
->>>>>>> 45e10537
     {
         self::validateNumberString($num1, $function, 1, 'num1');
         self::validateNumberString($num2, $function, 2, 'num2');
@@ -640,35 +636,6 @@
         self::validateScale($scale, 'bcpowmod', 4);
 
         // Phase 3: Number processing and validation
-<<<<<<< HEAD
-        $baseInt = explode('.', $base)[0];
-        $exponentInt = explode('.', $exponent)[0];
-        $modulusInt = explode('.', $modulus)[0];
-
-        // Enhanced input validation for edge cases
-        if ($exponentInt === '0') {
-            $exponentInt = '0';
-        }
-        if ($modulusInt === '' || $modulusInt === '0') {
-            $modulusInt = '0';
-        }
-        if ($baseInt === '' || $baseInt === '0') {
-            $baseInt = '0';
-        }
-
-        // Check for invalid exponent or zero modulus
-        if ($modulusInt === self::DEFAULT_NUMBER) {
-            throw new \ValueError('bcpowmod(): Argument #3 ($modulus) cannot be zero');
-        }
-        if ($exponentInt !== '' && $exponentInt !== '0' && $exponentInt[0] === '-') {
-            throw new \ValueError('bcpowmod(): Argument #2 ($exponent) must be greater than or equal to 0');
-        }
-
-        // Handle negative modulus
-        if ($modulusInt[0] === '-') {
-            $modulusInt = substr($modulusInt, 1);
-        }
-=======
         [$baseInt, $exponentInt, $modulusInt] = self::validateIntegerInputs(
             [$base, $exponent, $modulus],
             ['bcpowmod(): Argument #1 ($base)', 'bcpowmod(): Argument #2 ($exponent)', 'bcpowmod(): Argument #3 ($modulus)'],
@@ -677,7 +644,6 @@
                 'non_zero' => [2],      // modulus cannot be zero
             ]
         );
->>>>>>> 45e10537
         if ($exponentInt === self::DEFAULT_NUMBER) {
             return $scale !== 0
                 ? '1.'.str_repeat('0', $scale)
